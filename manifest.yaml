name: sparv-sbx-freeling
description: FreeLing plugin for Sparv Pipeline
long_description: |
  This plugin supports sentence segmentation, tokenisation, baseform analysis, and part-of-speech annotations with FreeLing for different languages.
  Named-entity recognition is supported for some languages.
source: "https://github.com/spraakbanken/sparv-sbx-freeling/"
author: Språkbanken
author_email: sb-info@svenska.gu.se
license: GNU GPL
requires_additional_installs: true
languages:
  - ast
  - fra
  - glg
  - ita
  - nob
  - rus
  - slv
  - cat
  - deu
  - eng
  - spa
  - por

versions:
<<<<<<< HEAD
  - version: 5.1.0
=======
  - version: 5.2.0
>>>>>>> ddbf3451
    sparv_pipeline_requires: ">=5.2.0"
    python_requires: ">=3.8"
    install_pointer: sparv-sbx-freeling==5.1.0
  - version: 5.0.0
    sparv_pipeline_requires: ">=5.0.dev0"
    python_requires: ">=3.6.2"
    install_pointer: sparv-sbx-freeling==5.0.0
  - version: 4.0.1
    python_requires: ">=3.6"
    sparv_pipeline_requires: ">=4,<5"
    install_pointer: sparv-freeling==4.0.1
  - version: 4.0.0
    sparv_pipeline_requires: "==4.0.0"
    python_requires: ">=3.6"
    install_pointer: sparv-freeling==4.0<|MERGE_RESOLUTION|>--- conflicted
+++ resolved
@@ -23,11 +23,7 @@
   - por
 
 versions:
-<<<<<<< HEAD
-  - version: 5.1.0
-=======
   - version: 5.2.0
->>>>>>> ddbf3451
     sparv_pipeline_requires: ">=5.2.0"
     python_requires: ">=3.8"
     install_pointer: sparv-sbx-freeling==5.1.0
